--- conflicted
+++ resolved
@@ -38,32 +38,20 @@
  */
 class ParDoSingleEvaluatorFactory implements TransformEvaluatorFactory {
   private static final Logger LOG = LoggerFactory.getLogger(ParDoSingleEvaluatorFactory.class);
-<<<<<<< HEAD
-  private final LoadingCache<AppliedPTransform<?, ?, Bound<?, ?>>, DoFnLifecycleManager> fnClones;
-=======
   private final LoadingCache<AppliedPTransform<?, ?, ?>, DoFnLifecycleManager> fnClones;
   private final EvaluationContext evaluationContext;
->>>>>>> f2fe1ae4
 
   public ParDoSingleEvaluatorFactory(EvaluationContext evaluationContext) {
     this.evaluationContext = evaluationContext;
     fnClones =
         CacheBuilder.newBuilder()
             .build(
-<<<<<<< HEAD
-                new CacheLoader<AppliedPTransform<?, ?, Bound<?, ?>>, DoFnLifecycleManager>() {
-                  @Override
-                  public DoFnLifecycleManager load(AppliedPTransform<?, ?, Bound<?, ?>> key)
-                      throws Exception {
-                    return DoFnLifecycleManager.of(key.getTransform().getFn());
-=======
                 new CacheLoader<AppliedPTransform<?, ?, ?>, DoFnLifecycleManager>() {
                   @Override
                   public DoFnLifecycleManager load(AppliedPTransform<?, ?, ?> key)
                       throws Exception {
                     Bound<?, ?> bound = (Bound<?, ?>) key.getTransform();
                     return DoFnLifecycleManager.of(bound.getNewFn());
->>>>>>> f2fe1ae4
                   }
                 });
   }
@@ -71,12 +59,7 @@
   @Override
   public <T> TransformEvaluator<T> forApplication(
       final AppliedPTransform<?, ?, ?> application,
-<<<<<<< HEAD
-      CommittedBundle<?> inputBundle,
-      EvaluationContext evaluationContext) throws Exception {
-=======
       CommittedBundle<?> inputBundle) throws Exception {
->>>>>>> f2fe1ae4
     @SuppressWarnings({"unchecked", "rawtypes"})
     TransformEvaluator<T> evaluator =
         createSingleEvaluator((AppliedPTransform) application, inputBundle);
@@ -91,13 +74,8 @@
   private <InputT, OutputT> TransformEvaluator<InputT> createSingleEvaluator(
       AppliedPTransform<PCollection<InputT>, PCollection<OutputT>, Bound<InputT, OutputT>>
           application,
-<<<<<<< HEAD
-      CommittedBundle<InputT> inputBundle,
-      EvaluationContext evaluationContext) throws Exception {
-=======
       CommittedBundle<InputT> inputBundle)
       throws Exception {
->>>>>>> f2fe1ae4
     TupleTag<OutputT> mainOutputTag = new TupleTag<>("out");
     String stepName = evaluationContext.getStepName(application);
     DirectStepContext stepContext =
